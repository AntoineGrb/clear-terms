--- conflicted
+++ resolved
@@ -123,7 +123,6 @@
       jobId: job_id
     });
 
-<<<<<<< HEAD
     // Attendre le résultat via polling (géré par le background)
     const report = await waitForJobCompletion(job_id);
 
@@ -134,10 +133,6 @@
       date: report.metadata?.analyzed_at,
       source: report.metadata?.source
     });
-=======
-    // Attendre le résultat via polling
-    const report = await pollJob(job_id);
->>>>>>> 2815f477
 
     console.log('  ✅ Analyse terminée');
     console.log('  Métadonnées:', {
@@ -232,13 +227,8 @@
       jobId: job_id
     });
 
-<<<<<<< HEAD
     // Attendre le résultat via polling (géré par le background)
     const report = await waitForJobCompletion(job_id);
-=======
-    // Attendre le résultat via polling
-    const report = await pollJob(job_id);
->>>>>>> 2815f477
 
     console.log('✅ Analyse terminée');
     console.log('Métadonnées:', {
@@ -250,13 +240,8 @@
 
     updateStatus('statusComplete', 'success');
 
-<<<<<<< HEAD
     // Le rapport a déjà été ajouté à l'historique par background.js
     // (pas de duplication)
-=======
-    // Ajouter au reportsHistory
-    await addToReportsHistory(report);
->>>>>>> 2815f477
 
     // Logger le rapport complet dans le service worker
     chrome.runtime.sendMessage({
@@ -313,7 +298,6 @@
 }
 
 /**
-<<<<<<< HEAD
  * Attend la complétion d'un job en écoutant les messages du background
  * Cette fonction permet au background de continuer même si la popup se ferme
  */
@@ -344,18 +328,12 @@
 }
 
 /**
-=======
->>>>>>> 2815f477
  * Continue le polling d'un job depuis la popup
  */
 async function continuePollingFromPopup(jobId) {
   const button = document.getElementById('scanButton');
   try {
-<<<<<<< HEAD
     const report = await waitForJobCompletion(jobId);
-=======
-    const report = await pollJob(jobId);
->>>>>>> 2815f477
     updateStatus('statusComplete', 'success');
     displayReport(report);
   } catch (error) {
